{-|
Module      : FRP.Netwire.Input.GLFW
Description : netwire-input instances for use with GLFW
Copyright   : (c) Pavel Krajcevski, 2014
License     : MIT
Maintainer  : Krajcevski@gmail.com
Stability   : experimental
Portability : POSIX

This module contains data types with instances  needed to create wires
that can be used with the netwire-input combinators. In particular, this
package implements 'GLFWInputT' which has instances of 'MonadKeyboard' and
'MonadMouse'

-}

{-# LANGUAGE GeneralizedNewtypeDeriving #-}

module FRP.Netwire.Input.GLFW (
  -- * GLFW Input

  -- ** Basic Input Monad
  GLFWInput, runGLFWInput,
  -- ** Monad Transformer
  GLFWInputT, runGLFWInputT,

  -- * State Types
  GLFWInputControl, GLFWInputState,
  getInput, mkInputControl, pollGLFW
) where

--------------------------------------------------------------------------------
import qualified Data.Map as Map
import qualified Data.Set as Set
import qualified Graphics.UI.GLFW as GLFW
import Control.Applicative
import Control.Concurrent.STM
import Control.Monad.RWS
import Control.Monad.State
import Control.Monad.Except
import Control.Monad.Cont
import Control.Monad.Identity
import GHC.Float hiding (clamp)

import FRP.Netwire.Input
--------------------------------------------------------------------------------

clamp :: Ord a => a -> a -> a -> a
clamp x a b
  | x < a = a
  | x > b = b
  | otherwise = x

newRange :: Floating a => a -> (a, a) -> (a, a) -> a
newRange x (omin, omax) (nmin, nmax) =
  nmin + (nmax - nmin) * ((x - omin) / (omax - omin))

newRangeC :: (Ord a, Floating a) => a -> (a, a) -> (a, a) -> a
newRangeC x o n@(nmin, nmax) = clamp (newRange x o n) nmin nmax

modeToGLFWMode :: CursorMode -> GLFW.CursorInputMode
modeToGLFWMode CursorMode'Reset = GLFW.CursorInputMode'Disabled
modeToGLFWMode CursorMode'Disabled = GLFW.CursorInputMode'Disabled
modeToGLFWMode CursorMode'Hidden = GLFW.CursorInputMode'Hidden
modeToGLFWMode CursorMode'Enabled = GLFW.CursorInputMode'Normal

-- | The GLFW input state is a record that keeps track of which buttons and keys
-- are currently pressed. Because GLFW works with callbacks, a call to pollEvents
-- must be made in order to process any of the events. At this time, all of the
-- appropriate callbacks are fired in order of the events received, and this record
-- is updated to reflect the most recent input state.
data GLFWInputState = GLFWInputState {
  keysPressed :: Map.Map GLFW.Key Int,
  keysReleased :: Set.Set GLFW.Key,
  mbPressed :: Map.Map GLFW.MouseButton Int,
  mbReleased :: Set.Set GLFW.MouseButton,
  cursorPos :: (Float, Float),
  cmode :: CursorMode,
  scrollAmt :: (Double, Double)
} deriving(Show)

instance Key GLFW.Key
instance MouseButton GLFW.MouseButton

-- | The 'GLFWInputT' monad transformer is simply a state monad transformer using
-- 'GLFWInputState'
newtype GLFWInputT m a =
  GLFWInputT (StateT GLFWInputState m a)
  deriving ( Functor
           , Applicative
           , Alternative
           , Monad
           , MonadFix
           , MonadIO
           , MonadWriter w
           , MonadReader r
           , MonadError e
           , MonadPlus
           , MonadCont
           , MonadTrans
           )

runGLFWInputT :: GLFWInputT m a -> GLFWInputState -> m (a, GLFWInputState)
runGLFWInputT (GLFWInputT m) = runStateT m

-- | The 'GLFWInput' monad is simply the GLFWInputT transformer around the
-- identity monad.
type GLFWInput = GLFWInputT Identity

runGLFWInput :: GLFWInput a -> GLFWInputState -> (a, GLFWInputState)
runGLFWInput m is = runIdentity (runGLFWInputT m is)

instance (Functor m, Monad m) =>
         MonadKeyboard GLFW.Key (GLFWInputT m) where

<<<<<<< HEAD
  keyIsPressed :: GLFW.Key -> GLFWInputT m Bool
  -- keyIsPressed key = get >>= (return . glfwKeyPressed key)
  keyIsPressed key = GLFWInputT (glfwKeyPressed key <$> get)
=======
  keyIsPressed :: GLFW.Key -> StateT GLFWInputState m Bool
  keyIsPressed key = get >>= (return . isKeyDown key)
>>>>>>> c774c6ca

  releaseKey :: GLFW.Key -> GLFWInputT m ()
  releaseKey key = GLFWInputT (get >>= (put . debounceKey key))

instance (Functor m, Monad m) =>
         MonadMouse GLFW.MouseButton (GLFWInputT m) where

  mbIsPressed :: GLFW.MouseButton -> GLFWInputT m Bool
  mbIsPressed mb = GLFWInputT (isButtonPressed mb <$> get)

  releaseButton :: GLFW.MouseButton -> GLFWInputT m ()
  releaseButton mb = GLFWInputT (get >>= (put . debounceButton mb))

  cursor :: GLFWInputT m (Float, Float)
  cursor = GLFWInputT (cursorPos <$> get)

  setCursorMode :: CursorMode -> GLFWInputT m ()
  setCursorMode mode = do
    ipt <- GLFWInputT get
    GLFWInputT $ put (ipt { cmode = mode })

  scroll :: GLFWInputT m (Double, Double)
  scroll = GLFWInputT (scrollAmt <$> get)

kEmptyInput :: GLFWInputState
kEmptyInput = GLFWInputState { keysPressed = Map.empty,
                               keysReleased = Set.empty,
                               mbPressed = Map.empty,
                               mbReleased = Set.empty,
                               cursorPos = (0, 0),
                               cmode = CursorMode'Enabled,
                               scrollAmt = (0, 0) }

<<<<<<< HEAD
glfwKeyPressed :: GLFW.Key -> GLFWInputState -> Bool
glfwKeyPressed key = Map.member key . keysPressed

withPressedKey :: GLFWInputState -> GLFW.Key -> (a -> a) -> a -> a
withPressedKey input key fn = if glfwKeyPressed key input then fn else id
=======
isKeyDown :: GLFW.Key -> GLFWInputState -> Bool
isKeyDown key = (Map.member key) . keysPressed

withPressedKey :: GLFWInputState -> GLFW.Key -> (a -> a) -> a -> a
withPressedKey input key fn
  | isKeyDown key input = fn
  | otherwise = id
>>>>>>> c774c6ca

debounceKey :: GLFW.Key -> GLFWInputState -> GLFWInputState
debounceKey key input = input { keysPressed = Map.delete key (keysPressed input) }

isButtonPressed :: GLFW.MouseButton -> GLFWInputState -> Bool
isButtonPressed mb = Map.member mb . mbPressed

withPressedButton :: GLFWInputState -> GLFW.MouseButton -> (a -> a) -> a -> a
withPressedButton input mb fn = if isButtonPressed mb input then fn else id

debounceButton :: GLFW.MouseButton -> GLFWInputState -> GLFWInputState
debounceButton mb input = input { mbPressed = Map.delete mb (mbPressed input) }

-- | This is an 'STM' variable that holds the current input state. It cannot be
-- manipulated directly, but it is updated by GLFW each time 'pollGLFW' is called.
data GLFWInputControl = IptCtl (TVar GLFWInputState) GLFW.Window

setCursorToWindowCenter :: GLFW.Window -> IO ()
setCursorToWindowCenter win = do
  (w, h) <- GLFW.getWindowSize win
  GLFW.setCursorPos win (fromIntegral w / 2.0) (fromIntegral h / 2.0)

-- | Returns a current snapshot of the input
getInput :: GLFWInputControl -> IO GLFWInputState
getInput (IptCtl var _) = readTVarIO var

setInput :: GLFWInputControl -> GLFWInputState -> IO ()
setInput (IptCtl var win) ipt = do

  -- Do we need to change the cursor mode?
  curMode <- GLFW.getCursorInputMode win
  let newMode = modeToGLFWMode (cmode ipt)
  unless (newMode == curMode) $
    GLFW.setCursorInputMode win newMode

  -- Write the new input
  atomically $ writeTVar var (ipt { scrollAmt = (0, 0) })

resetCursorPos :: GLFWInputState -> GLFWInputState
resetCursorPos input = input { cursorPos = (0, 0) }

resolveReleased :: GLFWInputState -> GLFWInputState
resolveReleased input = input {
  keysPressed = Map.map (+1) $
                foldl (flip Map.delete) (keysPressed input) (Set.elems $ keysReleased input),
  keysReleased = Set.empty,
  mbPressed = Map.map (+1) $
              foldl (flip Map.delete) (mbPressed input) (Set.elems $ mbReleased input),
  mbReleased = Set.empty
  }

--------------------------

scrollCallback :: GLFWInputControl -> GLFW.Window -> Double -> Double -> IO ()
scrollCallback (IptCtl ctl _) _ xoff yoff = atomically $ modifyTVar' ctl updateScroll
  where
    updateScroll :: GLFWInputState -> GLFWInputState
    updateScroll = (\input -> input { scrollAmt = (xoff, yoff) })

keyCallback :: GLFWInputControl -> GLFW.Window ->
               GLFW.Key -> Int -> GLFW.KeyState -> GLFW.ModifierKeys -> IO ()
keyCallback (IptCtl ctl _) _ key _ keystate _ = atomically $ modifyTVar' ctl modifyKeys
  where
    modifyKeys :: GLFWInputState -> GLFWInputState
    modifyKeys input = case keystate of
      GLFW.KeyState'Pressed -> input {
        keysPressed = Map.union (keysPressed input) (Map.singleton key 0) }
      GLFW.KeyState'Released -> input {
        keysPressed = Map.update removeReleased key (keysPressed input),
        keysReleased =
          case Map.lookup key (keysPressed input) of
            -- If the key was just added... queue it up
            Just 0 -> Set.insert key (keysReleased input)
            -- If the key isn't pressed then it must have been debounced... do nothing
            -- If the key wasn't just added we're removing it above... do nothing...
            _ -> keysReleased input
        }
      _ -> input

    removeReleased :: Int -> Maybe Int
    removeReleased 0 = Just 0
    removeReleased _ = Nothing

mouseButtonCallback :: GLFWInputControl -> GLFW.Window ->
                       GLFW.MouseButton -> GLFW.MouseButtonState ->
                       GLFW.ModifierKeys -> IO ()
mouseButtonCallback (IptCtl ctl _) _ button state _ =
  atomically $ modifyTVar' ctl modify
  where
    modify :: GLFWInputState -> GLFWInputState
    modify input = case state of
      GLFW.MouseButtonState'Pressed -> input {
        mbPressed = Map.union (mbPressed input) (Map.singleton button 0) }
      GLFW.MouseButtonState'Released -> input {
        mbPressed = Map.update removeReleased button (mbPressed input),
        mbReleased =
          case Map.lookup button (mbPressed input) of
            Just 0 -> Set.insert button (mbReleased input)
            _ -> mbReleased input
        }

    removeReleased :: Int -> Maybe Int
    removeReleased 0 = Just 0
    removeReleased _ = Nothing

cursorPosCallback :: GLFWInputControl -> GLFW.Window -> Double -> Double -> IO ()
cursorPosCallback (IptCtl ctl _) win x y = do
  (w, h) <- GLFW.getWindowSize win
  let xf = newRangeC (double2Float x) (0, fromIntegral w) (-1, 1)
      yf = newRangeC (double2Float y) (0, fromIntegral h) (-1, 1)
  atomically $ modifyTVar' ctl (\ipt -> ipt { cursorPos = (xf, yf)})

-- | Creates and returns an 'STM' variable for the window that holds all of the
-- most recent input state information
mkInputControl :: GLFW.Window -> IO GLFWInputControl
mkInputControl win = do
  ctlvar <- newTVarIO kEmptyInput
  let ctl = IptCtl ctlvar win
  GLFW.setScrollCallback win (Just $ scrollCallback ctl)
  GLFW.setKeyCallback win (Just $ keyCallback ctl)
  GLFW.setCursorPosCallback win (Just $ cursorPosCallback ctl)
  GLFW.setMouseButtonCallback win (Just $ mouseButtonCallback ctl)
  return ctl

-- | Allows GLFW to interact with the windowing system to update the current
-- state. The old state must be passed in order to properly reset certain
-- properties such as the scroll wheel. The returned input state is identical
-- to a subsequent call to 'getInput' right after a call to 'GLFW.pollEvents'
pollGLFW :: GLFWInputState -> GLFWInputControl -> IO GLFWInputState
pollGLFW ipt iptctl@(IptCtl _ win) = do
  let ipt' = resolveReleased ipt

  -- Do we need to reset the cursor?
  if cmode ipt' == CursorMode'Reset
    then do
    setCursorToWindowCenter win
    setInput iptctl (resetCursorPos ipt')
    else setInput iptctl ipt'

  GLFW.pollEvents
  getInput iptctl<|MERGE_RESOLUTION|>--- conflicted
+++ resolved
@@ -113,14 +113,8 @@
 instance (Functor m, Monad m) =>
          MonadKeyboard GLFW.Key (GLFWInputT m) where
 
-<<<<<<< HEAD
   keyIsPressed :: GLFW.Key -> GLFWInputT m Bool
-  -- keyIsPressed key = get >>= (return . glfwKeyPressed key)
-  keyIsPressed key = GLFWInputT (glfwKeyPressed key <$> get)
-=======
-  keyIsPressed :: GLFW.Key -> StateT GLFWInputState m Bool
-  keyIsPressed key = get >>= (return . isKeyDown key)
->>>>>>> c774c6ca
+  keyIsPressed key = GLFWInputT (isKeyDown key <$> get)
 
   releaseKey :: GLFW.Key -> GLFWInputT m ()
   releaseKey key = GLFWInputT (get >>= (put . debounceKey key))
@@ -154,13 +148,6 @@
                                cmode = CursorMode'Enabled,
                                scrollAmt = (0, 0) }
 
-<<<<<<< HEAD
-glfwKeyPressed :: GLFW.Key -> GLFWInputState -> Bool
-glfwKeyPressed key = Map.member key . keysPressed
-
-withPressedKey :: GLFWInputState -> GLFW.Key -> (a -> a) -> a -> a
-withPressedKey input key fn = if glfwKeyPressed key input then fn else id
-=======
 isKeyDown :: GLFW.Key -> GLFWInputState -> Bool
 isKeyDown key = (Map.member key) . keysPressed
 
@@ -168,7 +155,6 @@
 withPressedKey input key fn
   | isKeyDown key input = fn
   | otherwise = id
->>>>>>> c774c6ca
 
 debounceKey :: GLFW.Key -> GLFWInputState -> GLFWInputState
 debounceKey key input = input { keysPressed = Map.delete key (keysPressed input) }
